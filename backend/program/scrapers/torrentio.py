--- conflicted
+++ resolved
@@ -1,4 +1,3 @@
-<<<<<<< HEAD
 """ Torrentio scraper module """
 from datetime import datetime
 import re
@@ -144,215 +143,4 @@
                     }
                 if len(data) > 0:
                     return data
-            return {}
-=======
-""" Torrentio scraper module """
-from datetime import datetime
-import re
-from requests.exceptions import RequestException
-from utils.logger import logger
-from utils.request import RateLimitExceeded, get, RateLimiter
-from utils.settings import settings_manager
-from program.media import (
-    MediaItem,
-    MediaItemContainer,
-    MediaItemState,
-)
-
-
-class Scraper:
-    """Scraper for torrentio"""
-
-    def __init__(self):
-        self.settings = "torrentio"
-        self.class_settings = settings_manager.get(self.settings)
-        self.last_scrape = 0
-        self.filters = self.class_settings["filter"]
-        self.minute_limiter = RateLimiter(
-            max_calls=140, period=60 * 5, raise_on_limit=True
-        )
-        self.second_limiter = RateLimiter(max_calls=1, period=1)
-        self.initialized = True
-
-    def scrape(self, media_items: MediaItemContainer):
-        """Scrape the torrentio site for the given media items
-        and update the object with scraped streams"""
-        logger.info("Scraping...")
-        scraped_amount = 0
-        items = [item for item in media_items if self._can_we_scrape(item)]
-        for item in items:
-            try:
-                if item.type == "movie":
-                    scraped_amount += self._scrape_items([item])
-                else:
-                    scraped_amount += self._scrape_show(item)
-            except RequestException as exception:
-                logger.error("%s, trying again next cycle", exception)
-                break
-            except RateLimitExceeded as exception:
-                logger.error("%s, trying again next cycle", exception)
-                break
-        if scraped_amount > 0:
-            logger.info("Scraped %s streams", scraped_amount)
-        logger.info("Done!")
-
-    def _scrape_show(self, item: MediaItem):
-        scraped_amount = 0
-        seasons = [season for season in item.seasons if self._can_we_scrape(season)]
-        scraped_amount += self._scrape_items(seasons)
-        episodes = [
-            episode
-            for season in item.seasons
-            if season.state
-            in [MediaItemState.SCRAPED_NOT_FOUND, MediaItemState.LIBRARY_ONGOING]
-            for episode in season.episodes
-            if self._can_we_scrape(episode)
-        ]
-        scraped_amount += self._scrape_items(episodes)
-        return scraped_amount
-
-    def _scrape_items(self, items: list):
-        amount_scraped = 0
-        for item in items:
-            data = self.api_scrape(item)
-            log_string = item.title
-            if item.type == "season":
-                log_string = f"{item.parent.title} season {item.number}"
-            if item.type == "episode":
-                log_string = f"{item.parent.parent.title} season {item.parent.number} episode {item.number}"
-            if len(data) > 0:
-                item.set("streams", data)
-                # item.change_state(MediaItemState.SCRAPED)
-                logger.debug("Found %s streams for %s", len(data), log_string)
-                amount_scraped += 1
-                continue
-            logger.debug("Could not find streams for %s", log_string)
-        return amount_scraped
-
-    def _can_we_scrape(self, item: MediaItem) -> bool:
-        def is_released():
-            return (
-                item.aired_at is not None
-                and datetime.strptime(item.aired_at, "%Y-%m-%d:%H") < datetime.now()
-            )
-
-        def needs_new_scrape():
-            return (
-                datetime.now().timestamp() - item.scraped_at > 60 * 30
-                or item.scraped_at == 0
-            )
-
-        if item.type == "show" and item.state in [
-            MediaItemState.CONTENT,
-            MediaItemState.LIBRARY_ONGOING,
-        ]:
-            return True
-
-        if item.type in ["movie", "season", "episode"] and is_released():
-            valid_states = {
-                "movie": [MediaItemState.CONTENT],
-                "season": [MediaItemState.CONTENT],
-                "episode": [MediaItemState.CONTENT],
-            }
-            invalid_states = {
-                "movie": [],
-                "season": [MediaItemState.SCRAPED_NOT_FOUND],
-                "episode": [],
-            }
-            if (
-                item.state in valid_states[item.type]
-                and item.state not in invalid_states[item.type]
-            ):
-                return needs_new_scrape()
-
-        return False
-
-    def api_scrape(self, item):
-        """Wrapper for torrentio scrape method"""
-        with self.minute_limiter:
-            if item.type == "season":
-                identifier = f":{item.number}:1"
-                scrape_type = "show"
-                imdb_id = item.parent.imdb_id
-            elif item.type == "episode":
-                identifier = f":{item.parent.number}:{item.number}"
-                scrape_type = "show"
-                imdb_id = item.parent.parent.imdb_id
-            else:
-                identifier = None
-                scrape_type = "movie"
-                imdb_id = item.imdb_id
-
-            url = (
-                f"https://torrentio.strem.fun/{self.filters}"
-                + f"/stream/{scrape_type}/{imdb_id}"
-            )
-            if identifier:
-                url += f"{identifier}"
-            with self.second_limiter:
-                response = get(f"{url}.json", retry_if_failed=False)
-                item.set("scraped_at", datetime.now().timestamp())
-            if response.is_ok:
-                data = {}
-                for stream in response.data.streams:
-                    # lets get only 20 streams
-                    if len(data) >= 20:
-                        break
-                    complete_title = stream.title.split("\n👤")[0]
-                    folder = complete_title.split("\n")[0]
-                    file = complete_title.split("\n")[-1]
-                    if not _matches_formatting(item, file, folder):
-                        continue
-                    data[stream.infoHash] = {
-                        "name": stream.title.split("\n👤")[0],
-                        "seeds": re.search(r"👤\s*(\d*)\s*💾", stream.title).group(1),
-                    }
-
-                if len(data) > 0:
-                    return data
-            else:
-                # item.change_state(MediaItemState.ERROR)
-                pass
-            return {}
-
-
-def _matches_formatting(item: MediaItem, file: str, folder: str) -> bool:
-    if not _matches_rclone_formatting(item, file, folder):
-        return False
-
-    def match_folder(folder: str):
-        season_pattern = r"(S\d{2}|Season \d{1,2})"
-        episode_pattern = r"(E\d{1,2}|Episode \d{1,2})"
-        matches = re.finditer(season_pattern, folder, re.IGNORECASE)
-        return [
-            match.group()
-            for match in matches
-            if not re.search(episode_pattern, folder[match.start():])
-        ]
-
-    match (item.type):
-        case "movie":
-            pattern = r"^(?:(?!Season|Episode|Collection|S\d{1,2}|E\d{1,2}).)*$"
-            return len(re.findall(pattern, file, re.IGNORECASE)) > 0
-        case "season":
-            return len(match_folder(folder)) > 0
-        case "episode":
-            if len(match_folder(folder)) == 0:
-                return False
-            pattern = r"(S\d{1,2}|Season \d{1,2}).*(E\d{1,2}|Episode \d{1,2})"
-            return len(re.findall(pattern, file, re.IGNORECASE)) > 0
-        case _:
-            return False
-
-
-def _matches_rclone_formatting(item, file, folder) -> bool:
-    matching_string = file
-    match (item.type):
-        case "movie":
-            pattern = r"(19|20)([0-9]{2} ?\.?)"
-        case _:
-            pattern = r"(S[0-9]{2}|SEASON|COMPLETE|[^457a-z\W\s]-[0-9]+)"
-            matching_string = folder
-
-    return len(re.findall(pattern, matching_string, re.IGNORECASE)) > 0
->>>>>>> d958a4ba
+            return {}